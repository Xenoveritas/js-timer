{
  "name": "ffxiv-timer",
  "version": "0.1.1",
  "description": "FFXIV timers.",
  "main": "timer.js",
  "scripts": {
    "test": "echo \"Error: no test specified\" && exit 1"
  },
  "repository": {
    "type": "git",
    "url": "git+https://github.com/Xenoveritas/js-timer.git"
  },
  "keywords": [
    "timer",
    "clock"
  ],
  "author": "Xenoveritas",
  "license": "MIT",
  "bugs": {
    "url": "https://github.com/Xenoveritas/js-timer/issues"
  },
  "homepage": "https://github.com/Xenoveritas/js-timer#readme",
  "devDependencies": {
<<<<<<< HEAD
    "cheerio": "^0.22.0",
    "grunt": "^0.4.5",
    "grunt-bower": "^0.21.4",
    "grunt-contrib-clean": "^1.0.0",
    "grunt-contrib-connect": "^0.11.2",
    "grunt-contrib-copy": "^0.8.2",
    "grunt-contrib-htmlmin": "^2.2.0",
    "grunt-contrib-less": "^1.4.0",
    "grunt-contrib-requirejs": "^1.0.0",
=======
    "grunt": "^1.0.0",
>>>>>>> 9b72e369
    "grunt-contrib-uglify": "^2.2.0",
    "grunt-jsdoc": "^2.1.0",
    "ink-docstrap": "^1.3.0",
    "moment": "^2.17.1"
  },
  "dependencies": {
    "amdefine": "^1.0.0"
  }
}<|MERGE_RESOLUTION|>--- conflicted
+++ resolved
@@ -21,9 +21,8 @@
   },
   "homepage": "https://github.com/Xenoveritas/js-timer#readme",
   "devDependencies": {
-<<<<<<< HEAD
     "cheerio": "^0.22.0",
-    "grunt": "^0.4.5",
+    "grunt": "^1.0.0",
     "grunt-bower": "^0.21.4",
     "grunt-contrib-clean": "^1.0.0",
     "grunt-contrib-connect": "^0.11.2",
@@ -31,13 +30,11 @@
     "grunt-contrib-htmlmin": "^2.2.0",
     "grunt-contrib-less": "^1.4.0",
     "grunt-contrib-requirejs": "^1.0.0",
-=======
-    "grunt": "^1.0.0",
->>>>>>> 9b72e369
     "grunt-contrib-uglify": "^2.2.0",
     "grunt-jsdoc": "^2.1.0",
     "ink-docstrap": "^1.3.0",
-    "moment": "^2.17.1"
+    "moment": "^2.17.1",
+    "request": "^2.81.0"
   },
   "dependencies": {
     "amdefine": "^1.0.0"
