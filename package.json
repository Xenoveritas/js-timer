{
<<<<<<< HEAD
  "name": "ffxiv-timer",
  "version": "0.1.0",
  "description": "FFXIV timers.",
  "main": "timer.js",
=======
  "name": "timer",
  "version": "0.1.1",
  "description": "A very simply utility for creating a clock or timer.",
  "main": "clock.js",
>>>>>>> 2c9f72f9
  "scripts": {
    "test": "echo \"Error: no test specified\" && exit 1"
  },
  "repository": {
    "type": "git",
    "url": "git+https://github.com/Xenoveritas/js-timer.git"
  },
  "keywords": [
    "timer",
    "clock"
  ],
  "author": "Xenoveritas",
  "license": "MIT",
  "bugs": {
    "url": "https://github.com/Xenoveritas/js-timer/issues"
  },
  "homepage": "https://github.com/Xenoveritas/js-timer#readme",
  "devDependencies": {
    "cheerio": "^0.20.0",
    "grunt": "^0.4.5",
<<<<<<< HEAD
    "grunt-bower-task": "^0.4.0",
    "grunt-contrib-clean": "^1.0.0",
    "grunt-contrib-connect": "^0.11.2",
    "grunt-contrib-copy": "^0.8.2",
    "grunt-contrib-htmlmin": "^0.6.0",
    "grunt-contrib-less": "^1.2.0",
    "grunt-contrib-requirejs": "^0.4.4",
    "grunt-contrib-uglify": "^0.9.1",
    "grunt-jsdoc": "^0.6.7",
    "moment": "^2.11.2"
=======
    "grunt-contrib-uglify": "^2.2.0",
    "grunt-jsdoc": "^2.1.0",
    "ink-docstrap": "^1.3.0"
>>>>>>> 2c9f72f9
  },
  "dependencies": {
    "amdefine": "^1.0.0"
  }
}<|MERGE_RESOLUTION|>--- conflicted
+++ resolved
@@ -1,15 +1,8 @@
 {
-<<<<<<< HEAD
   "name": "ffxiv-timer",
-  "version": "0.1.0",
+  "version": "0.1.1",
   "description": "FFXIV timers.",
   "main": "timer.js",
-=======
-  "name": "timer",
-  "version": "0.1.1",
-  "description": "A very simply utility for creating a clock or timer.",
-  "main": "clock.js",
->>>>>>> 2c9f72f9
   "scripts": {
     "test": "echo \"Error: no test specified\" && exit 1"
   },
@@ -30,7 +23,6 @@
   "devDependencies": {
     "cheerio": "^0.20.0",
     "grunt": "^0.4.5",
-<<<<<<< HEAD
     "grunt-bower-task": "^0.4.0",
     "grunt-contrib-clean": "^1.0.0",
     "grunt-contrib-connect": "^0.11.2",
@@ -38,14 +30,10 @@
     "grunt-contrib-htmlmin": "^0.6.0",
     "grunt-contrib-less": "^1.2.0",
     "grunt-contrib-requirejs": "^0.4.4",
-    "grunt-contrib-uglify": "^0.9.1",
-    "grunt-jsdoc": "^0.6.7",
-    "moment": "^2.11.2"
-=======
     "grunt-contrib-uglify": "^2.2.0",
     "grunt-jsdoc": "^2.1.0",
-    "ink-docstrap": "^1.3.0"
->>>>>>> 2c9f72f9
+    "ink-docstrap": "^1.3.0",
+    "moment": "^2.11.2"
   },
   "dependencies": {
     "amdefine": "^1.0.0"
