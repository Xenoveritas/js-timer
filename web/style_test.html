<!DOCTYPE html>

<!-- This page is for testing the various timer styles and does not include any
JavaScript for running the timers. -->

<html>
  <head>
    <title>FFXIV:ARR Event/Maintenance Timers</title>
    <meta charset="UTF-8">
    <link rel="stylesheet/less" type="text/css" href="ffxiv_timer.less">
    <script src="lib/less/less.js" type="text/javascript"></script>
  </head>
  <body>
    <noscript>This requires JavaScript (to compile the styles).</noscript>
    <div id="timers">
      <div class="timer before event"><div class="title">Before Event</div><div class="countdown"><span class="weeks">2 weeks,</span><span class="days">3 days,</span><span class="hours">12:34:56</span></div><div class="duration">Lasts 4 hours</div></div>
      <div class="timer active event"><div class="title">During Event</div><div class="countdown"><span class="days">3 days,</span><span class="hours">12:34:56</span></div><div class="duration">Lasts 4 hours</div></div>
      <div class="timer after event"><div class="title">After Event</div><div class="countdown"><span class="days">3 days,</span><span class="hours">12:34:56</span></div><div class="duration">Lasts 4 hours</div></div>
      <div class="timer before event"><div class="title">Before Event</div><div class="countdown"><span class="days">3 days,</span><span class="hours">12:34:56</span></div><div class="duration">Lasts 4 hours</div><div class="note">This is a note.</div></div>
      <div class="timer before maintenance"><div class="title">Before Maintenance</div><div class="countdown"><span class="days">3 days,</span><span class="hours">12:34:56</span></div><div class="duration">Lasts 4 hours</div></div>
      <div class="timer active maintenance"><div class="title">During Maintenance</div><div class="countdown"><span class="days">3 days,</span><span class="hours">12:34:56</span></div><div class="duration">Lasts 4 hours</div></div>
      <div class="timer after maintenance"><div class="title">After Maintenance</div><div class="countdown"><span class="days">3 days,</span><span class="hours">12:34:56</span></div><div class="duration">Lasts 4 hours</div></div>
      <div class="timer active reset"><div class="title">Reset Timer</div><div class="countdown"><span class="days">3 days,</span><span class="hours">12:34:56</span></div></div>
<<<<<<< HEAD
        <div class="timer active little-ladies-day event"><div class="title"><a href="#">Little Ladies' Day</a></div><div class="countdown"><span class="days">3 days,</span><span class="hours">12:34:56</span></div></div>
=======
      <div class="timer active little-ladies-day"><div class="title"><a href="#">Little Ladies' Day</a></div><div class="countdown"><span class="days">3 days,</span><span class="hours">12:34:56</span></div></div>
      <div class="error">Unable to load timer data.</div>
>>>>>>> b1fba473
    </div>
    <footer>
      <div id="ff-copyright">FINAL FANTASY XIV Copyright &copy; 2010-2016 SQUARE ENIX CO., LTD.</div>
      <div id="fork-github"><a href="https://github.com/Xenoveritas/js-timer/tree/ffxiv">View the source on GitHub</a></div>
    </footer>
  </body>
</html><|MERGE_RESOLUTION|>--- conflicted
+++ resolved
@@ -21,12 +21,8 @@
       <div class="timer active maintenance"><div class="title">During Maintenance</div><div class="countdown"><span class="days">3 days,</span><span class="hours">12:34:56</span></div><div class="duration">Lasts 4 hours</div></div>
       <div class="timer after maintenance"><div class="title">After Maintenance</div><div class="countdown"><span class="days">3 days,</span><span class="hours">12:34:56</span></div><div class="duration">Lasts 4 hours</div></div>
       <div class="timer active reset"><div class="title">Reset Timer</div><div class="countdown"><span class="days">3 days,</span><span class="hours">12:34:56</span></div></div>
-<<<<<<< HEAD
-        <div class="timer active little-ladies-day event"><div class="title"><a href="#">Little Ladies' Day</a></div><div class="countdown"><span class="days">3 days,</span><span class="hours">12:34:56</span></div></div>
-=======
       <div class="timer active little-ladies-day"><div class="title"><a href="#">Little Ladies' Day</a></div><div class="countdown"><span class="days">3 days,</span><span class="hours">12:34:56</span></div></div>
       <div class="error">Unable to load timer data.</div>
->>>>>>> b1fba473
     </div>
     <footer>
       <div id="ff-copyright">FINAL FANTASY XIV Copyright &copy; 2010-2016 SQUARE ENIX CO., LTD.</div>
