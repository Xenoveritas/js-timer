<<<<<<< HEAD
# FFXIV Timers

This branch contains an FFXIV-specific timer implementation.

## Using

You must run `grunt` at least once to install the necessary third party libraries that this uses. So the setup process should effectively be:

1. Install [Node](https://nodejs.org/)
2. Run `npm install` to install necessary libraries
3. Run `npm install -g grunt-cli` to install the CLI for grunt
4. Run `grunt` itself

## Testing with browsers that block AJAX to file: URLs

In some browsers, you can just run [ffxiv_timer_test.html](web/ffxiv_timer_test.html) directly (after running `grunt` to install dependencies), but some disallow that as a security precaution. In order to work around that, you can use the existing `grunt` build to run a test server using the `testserver` task:

    grunt testserver

After that, you can go to http://localhost:8000/web/ffxiv_timer_test.html to run the test version of the page.

To test the compiled versions, use the `server` task instead:

    grunt server

The compiled version will then be available at http://localhost:8000/web/ffxiv_timer.html .

# Timer module
=======
# Clock module
>>>>>>> 2c9f72f9

A simple JavaScript module for generating countdown timers or clocks. Check out `demo.html` for a brief demo of creating a simple clock in the browser and `demo.js` for a demo of using this in [Node.js](http://nodejs.org).

This module is written to deal with common issues that come up with writing a clock that updates at a consistent rate. Looking at the JavaScript API, it would appear that `setInterval` would be perfect for implementing a clock that updates every second.

It is not, for a very simple reason: `setInterval` does not invoke the callback at anywhere near a steady rate. It is allowed to call it early, and it is allowed to call it late. An interval of `1000` may, in fact, be invoked every 950-980ms, which for a clock, leads to a clock that's about a second slow until it suddenly jumps forward a second.

This module solves that by instead using `setTimeout` and re-invoking it based on how long it is to the next second. It also "rounds up" the current time, ensuring that if the clock is called a few milliseconds early, it will still display for the time it's "supposed" to. This means that each tick may be slightly late or slightly early, but it will update at close-enough to once a second.

The other issue is that timeouts in a browser (through either `setInterval` or `setTimeout`) may be delayed for a variety of reasons. For example, if the OS is overloaded, or the computer is suspended, the timeout may not be invoked until well after the time. By re-invoking `setTimeout` based on when it was, in fact, called, this allows the clock to "skip ahead" and ignore any times it missed.

Note that if you're looking to create a clock with a smooth second hand, this is **not** the module you're looking for. Instead check out [`requestAnimationFrame`](https://developer.mozilla.org/en-US/docs/Web/API/Window/requestAnimationFrame).

## `Clock` class

Very basic clock class that calls its `ontick` method every second.

### Member Functions

* `start()` - Starts the clock. Events do not fire until `start()` is called.
* `stop()` - Stops the clock. No more events will be called.
* `ontick(now)` - Called once a second with the current time as a `Date`. Note that the `Date` given will be rounded to the nearest second - see above for an explanation as to why.

### Static Functions

* `Clock.zeropad(number)` - Utility function to 0-pad a two-digit number, since this comes up so often. This will take numbers 0-9 and produce strings like `"01"`.

## `Clock.Interval` class

An interval of time - sort of like a `Date()` but for different periods of time.

`Clock.Interval(millis)` - create a new interval for the given number of milliseconds

## Member variables

* `weeks` - number of weeks in the interval
* `days` - number of days in the interval
* `hours` - number of hours in the interval
* `minutes` - number of minutes in the interval
* `seconds` - number of seconds in the interval
* `millis` - number of milliseconds in the interval
* `isInPast` - indicates that the interval occurred in the past (over a negative number of milliseconds)<|MERGE_RESOLUTION|>--- conflicted
+++ resolved
@@ -1,4 +1,3 @@
-<<<<<<< HEAD
 # FFXIV Timers
 
 This branch contains an FFXIV-specific timer implementation.
@@ -26,10 +25,7 @@
 
 The compiled version will then be available at http://localhost:8000/web/ffxiv_timer.html .
 
-# Timer module
-=======
 # Clock module
->>>>>>> 2c9f72f9
 
 A simple JavaScript module for generating countdown timers or clocks. Check out `demo.html` for a brief demo of creating a simple clock in the browser and `demo.js` for a demo of using this in [Node.js](http://nodejs.org).
 
